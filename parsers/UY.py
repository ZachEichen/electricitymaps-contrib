--- conflicted
+++ resolved
@@ -17,23 +17,14 @@
     "hydro":"r",
     "wind":"eolica",
     "solar":"fotovoltaica",
-<<<<<<< HEAD
     "biomass":"biomasa",
     "unknown":"termica", 
-=======
-    "biomass":"biomasa", 
-    "unknown":"termica",  # lumps all thermal energy sources (gas + oil)
->>>>>>> 564a78c3
     "trade":"intercambios",
     "demand":"demanda",
     'comprassgu':'comprassgu',
 }
 
-<<<<<<< HEAD
 AVALIABLE_KEYS = ['hydro','wind','solar','biomass','unknown']
-=======
-AVALIABLE_KEYS = ['hydro','wind','solar','biomass','oil']
->>>>>>> 564a78c3
 
 UTE_URL = url = "https://ute.com.uy/energia-generada-intercambios-demanda"
 
@@ -50,11 +41,8 @@
     # if we're too soon into the hour, check the hour before 
     current_time = arrow.now("UTC-3")
     if current_time.floor('hour') == targ_time.floor('hour') and current_time.minute < 30:
-<<<<<<< HEAD
         print(current_time.floor('hour'), targ_time.floor('hour'),current_time.minute < 30)
         print('decrementing, because its too soon')
-=======
->>>>>>> 564a78c3
         current_time = current_time.shift(hours=-1)
         
     lookup_time = lookup_time.floor("hour").format("DD/MM/YYYY HH:mm")
@@ -147,9 +135,14 @@
 
     entry = parse_page(session)[-1] # get most recent timestamp
 
+def correct_for_salto_grande(entry,session:Optional[Session]=None):
+    """
+    corrects a single entry parsed from the UTE website using salto_grande data
+    Switched this to only operate on a single entry or list of entries so
+    fewer requests are needed
+    """
     # https://github.com/tmrowco/electricitymap/issues/1325#issuecomment-380453296
     entry = correct_for_salto_grande(entry,session)
-<<<<<<< HEAD
 
     data = {
         "zoneKey": zone_key,
@@ -159,22 +152,55 @@
     }
 
     return data
-=======
-
-    data = {
-        "zoneKey": zone_key,
-        "datetime": entry["time"],
-        "consumption" : entry['demand'],
-        "source": "ute.com.uy",
->>>>>>> 564a78c3
-
-
-def fetch_production(
+
+
+# time: 
+def parse_page(session:Optional[Session]=None):
+    """
+    Queries the url in UTE_URL, and parses hourly production and trade data 
+    and retruns the results as a list of dictionary objects 
+    """
+    # load page 
+    r = session or Session()
+    resp = r.get(UTE_URL)
+    print
+    # print(response.text)
+    
+    # get the encoded XML with all the data we want
+    soup = BeautifulSoup(resp.text, "html.parser")
+    xml_tag = soup.find(id='valoresParaGraficar')
+    xml_string = f"<{xml_tag.contents[0]}>{xml_tag.contents[1]}"
+
+    # Use beautiful soup  to actually parse that XML string, and get information 
+    xml_doc = BeautifulSoup(xml_string, "lxml")
+
+    # Data is encoded hourly... get that subsection of the document 
+    # then get the data for each encoded hour, as a json-like object 
+    hourly = xml_doc.find('fuentesporhora')
+    hour_recs = []
+    for hour in hourly.find_all('nodo'):
+        # get generation data
+        datum = {key:parse_num(hour.find(spanish).contents[0])
+                 for key,spanish 
+                 in MAP_GENERATION.items()}
+        # solar can sometimes return -0.1 at night, round up to 0 
+        datum['solar'] = max(datum['solar'],0)
+        
+        # ingest date field 
+        datefield = hour.find('hora').contents[0]
+        datestr = re.findall("\d\d/\d\d/\d\d\d\d \d+:\d\d", str(datefield))[0]
+        date = arrow.get(datestr, "DD/MM/YYYY h:mm").replace(tzinfo=dateutil.tz.gettz(tz))
+        datum['time'] = date
+        
+        # add to list 
+        hour_recs.append(datum)
+    return hour_recs
+
+
+
+def fetch_consumption(
     zone_key: str = "UY",
     session: Optional[Session] = None,
-    }
-
-    return data
     target_datetime: Optional[datetime] = None,
     logger: Logger = getLogger(__name__),
 ) -> dict:
@@ -188,11 +214,7 @@
 
     data = {
         "zoneKey": zone_key,
-<<<<<<< HEAD
         "datetime": entry["time"].datetime,
-=======
-        "datetime": entry["time"],
->>>>>>> 564a78c3
         "production" : {key:entry[key] for key in AVALIABLE_KEYS},
         "source": "ute.com.uy",
     }
